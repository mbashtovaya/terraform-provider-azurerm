--- conflicted
+++ resolved
@@ -476,11 +476,7 @@
   ip_configuration {
     name                          = "testconfiguration1"
     subnet_id                     = "${azurerm_subnet.test.id}"
-<<<<<<< HEAD
     private_ip_address_allocation = "Dynamic"
-=======
-    private_ip_address_allocation = "dynamic"
->>>>>>> 4b2bf1b1
   }
 }
 
